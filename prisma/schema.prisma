// This is your Prisma schema file,
// learn more about it in the docs: https://pris.ly/d/prisma-schema

generator client {
  provider = "prisma-client-js"
}

datasource db {
  provider = "mysql"
  url      = env("DATABASE_URL")
}

model Isrc {
  id   Int    @id @default(autoincrement())
  isrc String @unique
  year Int

  @@index([isrc])
  @@map("isrc")
}

model Review {
  id        Int      @id @default(autoincrement())
  paymentId Int
  rating    Int
  review    String   @default("") @db.Text
  createdAt DateTime @default(now())
  updatedAt DateTime @updatedAt
  Payment   Payment  @relation(fields: [paymentId], references: [id], onDelete: Cascade)

  @@map("reviews")
}

model DiscountCode {
  id                Int                 @id @default(autoincrement())
  code              String              @unique
  amount            Float
  message           String?             @db.VarChar(255)
  from              String?             @db.VarChar(100)
  startDate         DateTime?
  endDate           DateTime?
  general           Boolean             @default(false)
  playlistId        String?
  createdAt         DateTime            @default(now())
  updatedAt         DateTime            @updatedAt
  DiscountCodedUses DiscountCodedUses[]

  @@index([code])
  @@map("discount_codes")
}

model DiscountCodedUses {
  id             Int          @id @default(autoincrement())
  amount         Float
  discountCode   DiscountCode @relation(fields: [discountCodeId], references: [id], onDelete: Cascade)
  discountCodeId Int
  payment        Payment?     @relation(fields: [paymentId], references: [id], onDelete: Cascade)
  paymentId      Int?
  createdAt      DateTime     @default(now())
  updatedAt      DateTime     @updatedAt

  @@index([discountCodeId])
  @@map("discount_codes_uses")
}

model OrderType {
  id                 Int                  @id @default(autoincrement())
  type               String               @default("cards")
  name               String               @unique
  description        String
  amount             Float
  amountWithMargin   Float                @default(10)
  maxCards           Int                  @default(0)
  printApiProductId  String?
  createdAt          DateTime             @default(now())
  updatedAt          DateTime             @updatedAt
  digital            Boolean              @default(false)
  visible            Boolean              @default(true)
  Payment            Payment[]
  PaymentHasPlaylist PaymentHasPlaylist[]

  @@map("order_types")
}

model Payment {
  id                      Int                  @id @default(autoincrement())
  userId                  Int
  paymentId               String               @unique
  orderId                 String               @default("")
  printApiOrderId         String               @default("")
  printApiStatus          String               @default("Created")
  printApiShipped         Boolean              @default(false)
  printApiOrderRequest    String?              @default("") @db.Text
  printApiOrderResponse   String?              @default("") @db.Text
  printApiTrackingLink    String?              @default("")
  printApiPrice           Float                @default(0)
  clientIp                String?
  totalPrice              Float
  status                  String
  createdAt               DateTime             @default(now())
  updatedAt               DateTime             @updatedAt
  fullname                String
  email                   String
  address                 String?
  housenumber             String?
  city                    String?
  zipcode                 String?
  countrycode             String?
  shipping                Float?
  taxRate                 Float?
  taxRateShipping         Float?
  marketingEmails         Boolean              @default(false)
  differentInvoiceAddress Boolean              @default(false)
  invoiceAddress          String?
  invoiceHousenumber      String?
  invoiceCity             String?
  invoiceZipcode          String?
  invoiceCountrycode      String?
  paymentMethod           String?
  productPriceWithoutTax  Float
  shippingPriceWithoutTax Float
  productVATPrice         Float
  shippingVATPrice        Float
  totalVATPrice           Float
  profit                  Float                @default(0)
  discount                Float                @default(0)
  locale                  String               @default("en")
  qrSubDir                String?
  finalized               Boolean              @default(false)
  allTracksChecked        Boolean              @default(false)
  user                    User?                @relation(fields: [userId], references: [id], onDelete: Cascade)
  PaymentHasPlaylist      PaymentHasPlaylist[]
  OrderType               OrderType?           @relation(fields: [orderTypeId], references: [id])
  orderTypeId             Int?
  test                    Boolean              @default(false)
  reviewMailSent          Boolean              @default(false)
  finalizedAt             DateTime?
  canBeSentToPrinter      Boolean              @default(false)
  canBeSentToPrinterAt    DateTime?
  userAgreedToPrinting    Boolean              @default(false)
  userAgreedToPrintingAt  DateTime?
  sentToPrinter           Boolean              @default(false)
  sentToPrinterAt         DateTime?

  DiscountCodedUses DiscountCodedUses[]
  Review            Review[]

  @@index([userId]) // Index for performance on queries
  @@index([paymentId])
  @@index([printApiOrderId])
  @@map("payments")
}

model User {
  id              Int              @id @default(autoincrement())
  userId          String           @unique
  email           String           @unique
  displayName     String
  hash            String           @unique
  marketingEmails Boolean          @default(false)
  sync            Boolean          @default(false)
  payments        Payment[] // One-to-many relation to payments
  createdAt       DateTime         @default(now())
  updatedAt       DateTime         @updatedAt
  UserSuggestion  UserSuggestion[]

  @@index([hash])
  @@map("users")
}

model PushMessage {
  id              Int      @id @default(autoincrement())
  title           String
  message         String   @db.Text
  numberOfDevices Int
  test            Boolean  @default(false)
  dry             Boolean  @default(false)
  createdAt       DateTime @default(now())
  updatedAt       DateTime @updatedAt

  @@map("push_messages")
}

model PushToken {
  id        Int      @id @default(autoincrement())
  token     String   @unique
  type      String
  test      Boolean  @default(false)
  valid     Boolean  @default(true)
  createdAt DateTime @default(now())
  updatedAt DateTime @updatedAt

  @@index([token])
  @@map("push_tokens")
}

model taxRate {
  id        Int       @id @default(autoincrement())
  rate      Float
  startDate DateTime?
  endDate   DateTime?
  createdAt DateTime  @default(now())
  updatedAt DateTime  @updatedAt

  @@map("taxrates")
}

model Playlist {
  id                   Int      @id @default(autoincrement())
  playlistId           String   @unique
  type                 String   @default("cards")
  name                 String
  slug                 String   @default("")
  description_en       String?  @db.Text
  description_nl       String?  @db.Text
  description_de       String?  @db.Text
  description_fr       String?  @db.Text
  description_es       String?  @db.Text
  description_it       String?  @db.Text
  description_pt       String?  @db.Text
  description_pl       String?  @db.Text
  description_hin      String?  @db.Text
  description_jp       String?  @db.Text
  description_cn       String?  @db.Text
  createdAt            DateTime @default(now())
  updatedAt            DateTime @updatedAt
  featured             Boolean  @default(false)
  featuredLocale       String?
  image                String
  price                Float    @default(0)
  numberOfTracks       Int      @default(0)
  resetCache           Boolean  @default(false)
  giftcardAmount       Float    @default(0)
  giftcardFrom         String?  @db.VarChar(100)
  giftcardMessage      String?  @db.VarChar(255)
  decadePercentage2020 Int      @default(0)
  decadePercentage2010 Int      @default(0)
  decadePercentage2000 Int      @default(0)
  decadePercentage1990 Int      @default(0)
  decadePercentage1980 Int      @default(0)
  decadePercentage1970 Int      @default(0)
  decadePercentage1960 Int      @default(0)
  decadePercentage1950 Int      @default(0)
  decadePercentage1900 Int      @default(0)
  decadePercentage0    Int      @default(0)

  tracks            PlaylistHasTrack[]
  Payment           PaymentHasPlaylist[]
  UserSuggestion    UserSuggestion[]
  PlayListExtraInfo TrackExtraInfo[]

  @@index([playlistId])
  @@map("playlists")
}

model UserSuggestion {
  id                   Int      @id @default(autoincrement())
  name                 String
  artist               String
  year                 Int
  extraNameAttribute   String?
  extraArtistAttribute String?
  comment              String?  @db.Text
  createdAt            DateTime @default(now())
  updatedAt            DateTime @updatedAt
  track                Track    @relation(fields: [trackId], references: [id], onDelete: Cascade)
  trackId              Int
  playlist             Playlist @relation(fields: [playlistId], references: [id], onDelete: Cascade)
  playlistId           Int
  userId               Int
  user                 User     @relation(fields: [userId], references: [id], onDelete: Cascade)

  @@map("usersuggestions")
}

model TrackExtraInfo {
  id                   Int      @id @default(autoincrement())
  playlist             Playlist @relation(fields: [playlistId], references: [id], onDelete: Cascade)
  playlistId           Int
  track                Track    @relation(fields: [trackId], references: [id], onDelete: Cascade)
  trackId              Int
  extraNameAttribute   String?
  extraArtistAttribute String?
  createdAt            DateTime @default(now())
  updatedAt            DateTime @updatedAt

  @@map("trackextrainfo")
}

model Track {
<<<<<<< HEAD
  id                Int     @id @default(autoincrement())
  trackId           String  @unique
  name              String
  album             String?
  preview           String?
  artist            String
  isrc              String?
  year              Int?
  spotifyYear       Int?
  discogsYear       Int?
  aiYear            Int?
  musicBrainzYear   Int?
  openPerplexYear   Int?
  googleResults     String? @db.Text
  standardDeviation Float   @default(0)
  yearSource        String?
  spotifyLink       String?
  certainty         Int     @default(0)
  reasoning         String? @db.Text
  manuallyChecked   Boolean @default(false)
  manuallyCorrected Boolean @default(false)
  youtubeLink       String?
=======
  id                  Int     @id @default(autoincrement())
  trackId             String  @unique
  name                String
  album               String?
  preview             String?
  artist              String
  isrc                String?
  year                Int?
  spotifyYear         Int?
  discogsYear         Int?
  aiYear              Int?
  musicBrainzYear     Int?
  openPerplexYear     Int?
  googleResults       String? @db.Text
  standardDeviation   Float   @default(0)
  yearSource          String?
  spotifyLink         String?
  certainty           Int     @default(0)
  reasoning           String? @db.Text
  manuallyChecked     Boolean @default(false)
  manuallyCorrected   Boolean @default(false)
  youtubeLink         String?
  youtubeLinkNotFound Boolean @default(false)
>>>>>>> 028a3578

  createdAt      DateTime           @default(now())
  updatedAt      DateTime           @updatedAt
  playlists      PlaylistHasTrack[]
  UserSuggestion UserSuggestion[]
  TrackExtraInfo TrackExtraInfo[]

  @@index([trackId])
  @@index([isrc])
  @@index([artist, name])
  @@map("tracks")
}

// Join table for Playlist and Track
model PlaylistHasTrack {
  playlist   Playlist @relation(fields: [playlistId], references: [id], onDelete: Cascade)
  playlistId Int
  track      Track    @relation(fields: [trackId], references: [id], onDelete: Cascade)
  trackId    Int

  @@id([playlistId, trackId]) // Composite primary key
  @@map("playlist_has_tracks")
}

model PaymentHasPlaylist {
  id                         Int       @id @default(autoincrement())
  payment                    Payment   @relation(fields: [paymentId], references: [id], onDelete: Cascade)
  paymentId                  Int
  playlist                   Playlist  @relation(fields: [playlistId], references: [id], onDelete: Cascade)
  playlistId                 Int
  amount                     Int
  numberOfTracks             Int
  orderTypeId                Int
  type                       String
  subType                    String?   @default("none")
  filename                   String?
  filenameDigital            String?
  filenameDigitalDoubleSided String?
  doubleSided                Boolean   @default(false)
  eco                        Boolean   @default(false)
  price                      Float
  priceWithoutVAT            Float
  priceVAT                   Float
  printApiPrice              Float     @default(0)
  printApiUploaded           Boolean   @default(false)
  printApiUploadResponse     String?   @db.Text
  printerPageCount           Int       @default(0)
  suggestionsPending         Boolean   @default(false)
  eligableForPrinter         Boolean   @default(false)
  eligableForPrinterAt       DateTime?
  emoji                      String?
  orderType                  OrderType @relation(fields: [orderTypeId], references: [id], onDelete: Cascade)

  @@unique([paymentId, playlistId])
  @@map("payment_has_playlist")
}

model ShippingCost {
  id        Int      @id @default(autoincrement())
  country   String
  amount    Int
  shipping  Float
  handling  Float
  createdAt DateTime @default(now())
  updatedAt DateTime @updatedAt

  @@index([country, amount])
  @@map("shipping_costs")
}<|MERGE_RESOLUTION|>--- conflicted
+++ resolved
@@ -288,32 +288,8 @@
 }
 
 model Track {
-<<<<<<< HEAD
-  id                Int     @id @default(autoincrement())
-  trackId           String  @unique
-  name              String
-  album             String?
-  preview           String?
-  artist            String
-  isrc              String?
-  year              Int?
-  spotifyYear       Int?
-  discogsYear       Int?
-  aiYear            Int?
-  musicBrainzYear   Int?
-  openPerplexYear   Int?
-  googleResults     String? @db.Text
-  standardDeviation Float   @default(0)
-  yearSource        String?
-  spotifyLink       String?
-  certainty         Int     @default(0)
-  reasoning         String? @db.Text
-  manuallyChecked   Boolean @default(false)
-  manuallyCorrected Boolean @default(false)
-  youtubeLink       String?
-=======
-  id                  Int     @id @default(autoincrement())
-  trackId             String  @unique
+  id                  Int                @id @default(autoincrement())
+  trackId             String             @unique
   name                String
   album               String?
   preview             String?
@@ -325,23 +301,21 @@
   aiYear              Int?
   musicBrainzYear     Int?
   openPerplexYear     Int?
-  googleResults       String? @db.Text
-  standardDeviation   Float   @default(0)
+  googleResults       String?            @db.Text
+  standardDeviation   Float              @default(0)
   yearSource          String?
   spotifyLink         String?
-  certainty           Int     @default(0)
-  reasoning           String? @db.Text
-  manuallyChecked     Boolean @default(false)
-  manuallyCorrected   Boolean @default(false)
+  certainty           Int                @default(0)
+  reasoning           String?            @db.Text
+  manuallyChecked     Boolean            @default(false)
+  manuallyCorrected   Boolean            @default(false)
   youtubeLink         String?
-  youtubeLinkNotFound Boolean @default(false)
->>>>>>> 028a3578
-
-  createdAt      DateTime           @default(now())
-  updatedAt      DateTime           @updatedAt
-  playlists      PlaylistHasTrack[]
-  UserSuggestion UserSuggestion[]
-  TrackExtraInfo TrackExtraInfo[]
+  youtubeLinkNotFound Boolean            @default(false)
+  createdAt           DateTime           @default(now())
+  updatedAt           DateTime           @updatedAt
+  playlists           PlaylistHasTrack[]
+  UserSuggestion      UserSuggestion[]
+  TrackExtraInfo      TrackExtraInfo[]
 
   @@index([trackId])
   @@index([isrc])
