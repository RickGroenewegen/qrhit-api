--- conflicted
+++ resolved
@@ -112,24 +112,10 @@
         } as any;
 
         if (template === 'printer') {
-<<<<<<< HEAD
-          options['PageSize'] = 'a5';
-          options['PageOrientation'] = 'Landscape';
-          // options['PageWidth'] = 60;
-          // options['PageHeight'] = 60;
-          // options['MarginTop'] = 0;
-          // options['MarginLeft'] = 0;
-        } else if (template === 'digital') {
-          options['MarginTop'] = 20;
-          options['MarginLeft'] = 10;
-=======
           // options['PageSize'] = 'a5';
           // options['PageOrientation'] = 'Landscape';
           options['PageWidth'] = 60;
           options['PageHeight'] = 60;
-          // options['MarginTop'] = 0;
-          // options['MarginLeft'] = 0;
->>>>>>> 2d610a16
         }
 
         const result = await this.convertapi.convert('pdf', options, 'htm');
