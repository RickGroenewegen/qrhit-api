import { color, white } from 'console-log-colors';
import Logger from './logger';
import { Playlist } from '@prisma/client';
import ConvertApi from 'convertapi';
import AnalyticsClient from './analytics';
import { promises as fs } from 'fs';
import path from 'path';
import { PDFDocument } from 'pdf-lib';
import { InvokeCommand, LambdaClient } from '@aws-sdk/client-lambda';

class PDF {
  private logger = new Logger();
  private convertapi = new ConvertApi(process.env['CONVERT_API_KEY']!);
  private analytics = AnalyticsClient.getInstance();

  public async mergePDFs(filename: string, files: string[]) {
    const result = await this.convertapi.convert(
      'merge',
      {
        Files: files,
      },
      'pdf'
    );
    await result.saveFiles(`${process.env['PUBLIC_DIR']}/pdf/${filename}`);
  }

  public async getPageDimensions(
    filePath: string
  ): Promise<{ width: number; height: number }> {
    // Read the PDF file into a Uint8Array
    const pdfBytes = await fs.readFile(filePath);

    // Load the PDF document
    const pdfDoc = await PDFDocument.load(pdfBytes);

    // Get the first page
    const firstPage = pdfDoc.getPage(0);

    // Get the dimensions in points
    const { width, height } = firstPage.getSize();

    // Convert points to millimeters (1 point = 0.352778 mm)
    const widthMm = width * 0.352778;
    const heightMm = height * 0.352778;

    return { width: widthMm, height: heightMm };
  }

  public async countPDFPages(filePath: string): Promise<number> {
    // Read the PDF file into a Uint8Array
    const pdfBytes = await fs.readFile(filePath);

    // Load the PDF document
    const pdfDoc = await PDFDocument.load(pdfBytes);

    // Get the number of pages
    const pageCount = pdfDoc.getPageCount();

    return pageCount;
  }

  public async generatePDF(
    filename: string,
    playlist: Playlist,
    payment: any,
    template: string,
    subdir: string
  ): Promise<string> {
    const numberOfTracks = playlist.numberOfTracks;
    let itemsPerPage = template === 'digital' ? 12 : 1;
    const pagesPerTrack = template === 'printer' ? 2 : 1;
    const totalPages = Math.ceil(numberOfTracks / itemsPerPage) * pagesPerTrack;
    const maxPagesPerPDF = 100;

    this.logger.log(
      color.blue.bold('Generating PDF: ') + color.white.bold(template)
    );

    const tempFiles: string[] = [];

    try {
      for (let i = 0; i < totalPages; i += maxPagesPerPDF) {
        const startIndex = (i * itemsPerPage) / pagesPerTrack;
        const endIndex = Math.min(
          ((i + maxPagesPerPDF) * itemsPerPage) / pagesPerTrack,
          numberOfTracks
        );

        const url = `${process.env['API_URI']}/qr/pdf/${playlist.playlistId}/${payment.paymentId}/${template}/${startIndex}/${endIndex}/${subdir}`;

        this.logger.log(
          color.blue.bold(`Retrieving PDF from URL: ${color.white.bold(url)}`)
        );

        const tempFilename = `temp_${i}_${filename}`;
        const tempFilePath = `${process.env['PUBLIC_DIR']}/pdf/${tempFilename}`;

        let options = {
          File: url,
          RespectViewport: 'false',
          PageSize: 'a4',
          MarginTop: 10,
          MarginRight: 0,
          MarginBottom: 0,
          MarginLeft: 10,
          CompressPDF: 'true',
        } as any;

        if (template === 'printer') {
          options['PageWidth'] = 66;
          options['PageHeight'] = 66;
          options['MarginTop'] = 0;
          options['MarginLeft'] = 0;
        }

        const result = await this.convertapi.convert('pdf', options, 'htm');
        await result.saveFiles(tempFilePath);
        tempFiles.push(tempFilePath);

        this.analytics.increaseCounter('pdf', 'generated', 1);

        this.logger.log(
          color.blue.bold(
            `Generated temporary PDF: ${color.white.bold(tempFilename)}`
          )
        );
      }

      const finalPath = `${process.env['PUBLIC_DIR']}/pdf/${filename}`;

      if (tempFiles.length === 1) {
        // If there's only one PDF, rename it instead of merging

        await fs.rename(tempFiles[0], finalPath);
        this.logger.log(
          color.blue.bold(`Single PDF renamed: ${color.white.bold(filename)}`)
        );
        // Clear the tempFiles array as we've renamed the file
        tempFiles.length = 0;
      } else {
        // Merge all temporary PDFs
        await this.mergePDFs(filename, tempFiles);
        this.analytics.increaseCounter('pdf', 'merged', 1);
        this.logger.log(
          color.blue.bold(`Merged PDF saved: ${color.white.bold(filename)}`)
        );
      }
      if (template === 'printer') {
<<<<<<< HEAD
        if (process.env['ENVIRONMENT'] === 'production') {
=======
        if (false && process.env['ENVIRONMENT'] === 'production') {
>>>>>>> bb9972d6
          await this.resizePDFPagesLambda(finalPath, 66, 66);
        } else {
          await this.resizePDFPages(finalPath, 66, 66);
        }
      }
    } finally {
      // Clean up temporary files only if they were merged
      if (tempFiles.length > 0) {
        await Promise.all(
          tempFiles.map(async (tempFile) => {
            try {
              await fs.access(tempFile);
              await fs.unlink(tempFile);
              this.logger.log(
                color.blue.bold(
                  `Deleted temporary file: ${color.white.bold(
                    path.basename(tempFile)
                  )}`
                )
              );
            } catch (error) {
              // File doesn't exist or couldn't be deleted, log the error
              this.logger.log(
                color.yellow.bold(
                  `Failed to delete temporary file: ${color.white.bold(
                    path.basename(tempFile)
                  )}`
                )
              );
            }
          })
        );
      }
    }

    return filename;
  }

  public async resizePDFPagesLambda(
    inputPath: string,
    widthMm: number = 66,
    heightMm: number = 66
  ) {
    const lambdaClient = new LambdaClient({
      region: 'eu-west-1',
      credentials: {
        accessKeyId: process.env['AWS_LAMBDA_ACCESS_KEY_ID']!,
        secretAccessKey: process.env['AWS_LAMBDA_SECRET_KEY_ID']!,
      },
    });

    const params = {
      action: 'resize',
      path: inputPath,
      width: widthMm,
      height: heightMm,
    };

    const command = new InvokeCommand({
      FunctionName: 'arn:aws:lambda:eu-west-1:071455255929:function:qrLambda',
      Payload: new TextEncoder().encode(JSON.stringify(params)),
    });

    try {
      const response = await lambdaClient.send(command);
      const result = JSON.parse(
        new TextDecoder('utf-8').decode(response.Payload)
      );

      if (result.statusCode == 500) {
        const errorObject = JSON.parse(result.body);
        this.logger.log(
<<<<<<< HEAD
          color.red.bold('Error running PDF Resize  Lambda function: ') +
=======
          color.red.bold('Error running PDF Resize Lambda function: ') +
>>>>>>> bb9972d6
            color.white.bold(errorObject.error)
        );
      } else {
        this.logger.log(
          color.blue.bold(
            `PDF pages resized using AWS Lambda to ${white.bold(
              widthMm.toFixed(2)
            )} x ${white.bold(heightMm.toFixed(2))} mm: ${color.white.bold(
              inputPath
            )}`
          )
        );
      }
    } catch (error) {
      this.logger.log(color.red.bold('Error resizing PDF with Lambda!'));
      console.log(error);
    }
  }

  public async resizePDFPages(
    inputPath: string,
    widthMm: number = 66,
    heightMm: number = 66
  ): Promise<void> {
    // Convert millimeters to points (1 mm = 2.83465 points)
    const widthPts = widthMm * 2.83465;
    const heightPts = heightMm * 2.83465;

    // Read the PDF file into a Uint8Array
    const pdfBytes = await fs.readFile(inputPath);

    // Load the PDF document
    const pdfDoc = await PDFDocument.load(pdfBytes);

    // Resize each page and scale the content
    const pages = pdfDoc.getPages();
    pages.forEach((page) => {
      const { width, height } = page.getSize();

      // Calculate the scale factors
      const scaleX = widthPts / width;
      const scaleY = heightPts / height;

      // Scale the content
      page.scaleContent(scaleX, scaleY);

      // Set the new page size
      page.setSize(widthPts, heightPts);
    });

    // Serialize the PDFDocument to bytes (a Uint8Array)
    const pdfBytesResized = await pdfDoc.save();

    // Write the resized PDF to the output path
    await fs.writeFile(inputPath, pdfBytesResized);

    this.logger.log(
      color.blue.bold(
        `PDF pages resized to ${white.bold(widthMm.toFixed(2))} x ${white.bold(
          heightMm.toFixed(2)
        )} mm: ${color.white.bold(inputPath)}`
      )
    );
  }

  public async compressPDF(
    inputPath: string,
    outputPath: string
  ): Promise<void> {
    try {
      const result = await this.convertapi.convert(
        'compress',
        {
          File: inputPath,
        },
        'pdf'
      );

      await result.saveFiles(outputPath);

      this.logger.log(
        color.blue.bold(
          `PDF compression successful: ${color.white.bold(outputPath)}`
        )
      );
    } catch (error) {
      this.logger.log(color.red.bold('Error compressing PDF!'));
    }
  }
}

export default PDF;<|MERGE_RESOLUTION|>--- conflicted
+++ resolved
@@ -146,11 +146,7 @@
         );
       }
       if (template === 'printer') {
-<<<<<<< HEAD
-        if (process.env['ENVIRONMENT'] === 'production') {
-=======
         if (false && process.env['ENVIRONMENT'] === 'production') {
->>>>>>> bb9972d6
           await this.resizePDFPagesLambda(finalPath, 66, 66);
         } else {
           await this.resizePDFPages(finalPath, 66, 66);
@@ -223,11 +219,7 @@
       if (result.statusCode == 500) {
         const errorObject = JSON.parse(result.body);
         this.logger.log(
-<<<<<<< HEAD
-          color.red.bold('Error running PDF Resize  Lambda function: ') +
-=======
           color.red.bold('Error running PDF Resize Lambda function: ') +
->>>>>>> bb9972d6
             color.white.bold(errorObject.error)
         );
       } else {
