--- conflicted
+++ resolved
@@ -1,12 +1,8 @@
 import Log from '../logger';
 import { MAX_CARDS } from '../config/constants';
 import PrismaInstance from '../prisma';
-import axios from 'axios';
 import Cache from '../cache';
 import { ApiResult } from '../interfaces/ApiResult';
-import cluster from 'cluster';
-import Utils from '../utils';
-import { CronJob } from 'cron';
 import { color, blue, white, magenta } from 'console-log-colors';
 import Mail from '../mail';
 import puppeteer from 'puppeteer';
@@ -14,7 +10,6 @@
 import Data from '../data';
 import crypto from 'crypto';
 import Spotify from '../spotify';
-import PDF from '../pdf';
 
 interface PriceResult {
   totalPrice: number;
@@ -261,9 +256,6 @@
     // Add remaining articles
     for (let i = 0; i < items.length; i++) {
       if (items[i].type == 'physical' && !physicalOrderCreated) {
-<<<<<<< HEAD
-        console.log(items[i]);
-=======
         if (items[i].type == 'physical') {
           const orderType = await this.getOrderType(
             parseInt(items[i].copies) / 2,
@@ -277,7 +269,6 @@
 
           totalProductPriceWithoutVAT += productPriceWithoutVAT;
         }
->>>>>>> 7fd1aded
 
         // Create initial order with first article
         const response = await fetch(
@@ -468,16 +459,6 @@
       const delivery: any = await deliveryResponse.json();
       const taxModifier = 1 + taxRate / 100;
 
-<<<<<<< HEAD
-      console.log(11, order);
-      console.log(22, delivery);
-
-      console.log(33, total);
-
-      total += parseFloat(
-        (
-          (parseFloat(order.amount) +
-=======
       supplier += parseFloat(
         (parseFloat(order.amount) * taxModifier).toFixed(2)
       );
@@ -485,7 +466,6 @@
       total += parseFloat(
         (
           (totalProductPriceWithoutVAT +
->>>>>>> 7fd1aded
             parseFloat(delivery.amount) +
             parseFloat(order.price_startup)) *
           taxModifier
@@ -767,11 +747,7 @@
 
     const delivery = await deliveryResponse.json();
 
-<<<<<<< HEAD
     const trackingLink = delivery.tracktrace_url || '';
-=======
-    const trackingLink = delivery.tracktrace || '';
->>>>>>> 7fd1aded
 
     this.logger.log(
       color.blue.bold(
