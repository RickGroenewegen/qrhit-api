import Log from '../logger';
import { MAX_CARDS, MAX_CARDS_PHYSICAL } from '../config/constants';
import PrismaInstance from '../prisma';
import Cache from '../cache';
import { ApiResult } from '../interfaces/ApiResult';
import { color, blue, white, magenta } from 'console-log-colors';
import Mail from '../mail';
import puppeteer from 'puppeteer';
import fs from 'fs/promises';
import Data from '../data';
import crypto from 'crypto';
import Spotify from '../spotify';
import Utils from '../utils';
import cluster from 'cluster';
import { CronJob } from 'cron';

interface PriceResult {
  totalPrice: number;
  pricePerCard: number;
  discountPercentage: number;
}

class PrintEnBind {
  private static instance: PrintEnBind;
  private prisma = PrismaInstance.getInstance();
  private cache = Cache.getInstance();
  private logger = new Log();
  private mail = Mail.getInstance();
  private data = Data.getInstance();
  private spotify = new Spotify();
  private utils = new Utils();

  private constructor() {
    if (cluster.isPrimary) {
      this.utils.isMainServer().then(async (isMainServer) => {
        if (isMainServer || process.env['ENVIRONMENT'] === 'development') {
          // Schedule hourly cache refresh
          const job = new CronJob('15 * * * *', async () => {
            await this.handleTrackingMails();
          });
          job.start();
        }
      });
    }
  }

  public async calculateCardPrice(
    basePrice: number,
    quantity: number
  ): Promise<PriceResult> {
    // Constants
    const BASE_PRICE_PER_CARD = basePrice / 500; // €0.026 per card
    const MIN_QUANTITY_FOR_DISCOUNT = 500;
    const MAX_DISCOUNT_QUANTITY = 2500;
    const MAX_DISCOUNT_PERCENTAGE = 0.5; // 30%

    // Calculate discount percentage
    let discountPercentage = 0;

    if (quantity > MIN_QUANTITY_FOR_DISCOUNT) {
      if (quantity >= MAX_DISCOUNT_QUANTITY) {
        discountPercentage = MAX_DISCOUNT_PERCENTAGE;
      } else {
        // Linear interpolation formula:
        // discount = (quantity - minQuantity) * (maxDiscount / (maxQuantity - minQuantity))
        discountPercentage =
          (quantity - MIN_QUANTITY_FOR_DISCOUNT) *
          (MAX_DISCOUNT_PERCENTAGE /
            (MAX_DISCOUNT_QUANTITY - MIN_QUANTITY_FOR_DISCOUNT));
      }
    }

    // Calculate final price
    const pricePerCard = BASE_PRICE_PER_CARD * (1 - discountPercentage);
    const totalPrice = quantity * pricePerCard;

    let roundedTotalPrice = Math.ceil(totalPrice);

    if (roundedTotalPrice < basePrice) {
      roundedTotalPrice = basePrice;
    }

    return {
      totalPrice: roundedTotalPrice,
      pricePerCard: Number(pricePerCard.toFixed(4)),
      discountPercentage: Number((discountPercentage * 100).toFixed(2)),
    };
  }

  public async getInvoice(invoiceId: string): Promise<string> {
    const pdfPath = `${process.env['PRIVATE_DIR']}/invoice/${invoiceId}.pdf`;

    try {
      await fs.access(pdfPath);
    } catch (error) {
      throw new Error('Invoice not found');
    }

    return pdfPath;
  }

  public static getInstance(): PrintEnBind {
    if (!PrintEnBind.instance) {
      PrintEnBind.instance = new PrintEnBind();
    }
    return PrintEnBind.instance;
  }

  public async getOrderTypes(type: string = 'cards') {
    let orderTypes = null;
    let cacheKey = `orderTypes_${type}`;
    const cachedOrderType = await this.cache.get(cacheKey);
    if (cachedOrderType) {
      orderTypes = JSON.parse(cachedOrderType);
    } else {
      orderTypes = await this.prisma.orderType.findMany({
        select: {
          id: true,
          name: true,
          maxCards: true,
          amountWithMargin: true,
        },
        where: {
          visible: true,
          type,
        },
        orderBy: [
          {
            digital: 'desc',
          },
          {
            maxCards: 'asc',
          },
        ],
      });
      this.cache.set(cacheKey, JSON.stringify(orderTypes));
    }

    return orderTypes;
  }

  public async getOrderType(
    numberOfTracks: number,
    digital: boolean = false,
    type: string = 'cards'
  ) {
    let orderType = null;
    let digitalInt = digital ? '1' : '0';
    let maxCards = digital ? MAX_CARDS : MAX_CARDS_PHYSICAL;

    if (numberOfTracks > maxCards) {
      numberOfTracks = maxCards;
    }

    let cacheKey = `orderType_${numberOfTracks}_${digitalInt}_${type}`;
    if (digital) {
      // There is just one digital product
      cacheKey = `orderType_${digitalInt}_${type}`;
    }

    const cachedOrderType = await this.cache.get(cacheKey);

    if (cachedOrderType) {
      orderType = JSON.parse(cachedOrderType);
    } else {
      orderType = await this.prisma.orderType.findFirst({
        where: {
          type,
          ...(digital
            ? {}
            : {
                maxCards: {
                  gte: numberOfTracks,
                },
              }),
          digital: digital,
        },
        orderBy: [
          {
            maxCards: 'asc',
          },
        ],
      });

      this.cache.set(cacheKey, JSON.stringify(orderType));
    }

    // If it's digital we calculate the true price
    if (orderType) {
      if (digital) {
        const price = await this.calculateCardPrice(
          orderType.amountWithMargin,
          numberOfTracks
        );

        orderType = {
          ...orderType,
          discountPercentage: price.discountPercentage,
          pricePerCard: price.pricePerCard,
        };
        orderType.amountWithMargin = price.totalPrice;
        orderType.discountPercentage = price.discountPercentage;
        orderType.pricePerCard = price.pricePerCard;
      }
    }

    return orderType;
  }

  private generateOrderHash(items: any[], countrycode: string): string {
    const orderData = {
      items,
      countrycode,
    };

    return crypto
      .createHash('md5')
      .update(JSON.stringify(orderData))
      .digest('hex');
  }

  private async processOrderRequest(
    items: any[],
    customerInfo: {
      fullname?: string;
      email: string;
      address?: string;
      housenumber?: string;
      zipcode?: string;
      city?: string;
      countrycode: string;
    },
    logging: boolean = false,
    cache: boolean = true
  ): Promise<
    ApiResult & {
      apiCalls?: Array<{
        method: string;
        url: string;
        body?: any;
        statusCode: number;
        responseBody: any;
      }>;
    }
  > {
    const orderHash = this.generateOrderHash(items, customerInfo.countrycode);
    const cacheKey = `order_request_${orderHash}`;

    let supplier = 0;
    let total = 0;
    let shipping = 0;
    let handling = 0;
    let price = 0;
    let payment = 0;
    let totalProductPriceWithoutVAT = 0;
    let apiCalls: Array<{
      method: string;
      url: string;
      body?: any;
      statusCode: number;
      responseBody: any;
    }> = [];

    // Check cache first
    const cachedResult = await this.cache.get(cacheKey);
    if (cachedResult && cache) {
      return JSON.parse(cachedResult);
    }

    const authToken = await this.getAuthToken();
    const taxRate = (await this.data.getTaxRate(customerInfo.countrycode))!;
    let physicalOrderCreated: boolean = false;
    let orderId = null;
    let totalItems = items.length;
    let totalItemsSuccess = 0;

    // Add remaining articles
    for (let i = 0; i < items.length; i++) {
      if (items[i].type == 'physical' && !physicalOrderCreated) {
        if (items[i].type == 'physical') {
          const orderType = await this.getOrderType(
            parseInt(items[i].copies) / 2,
            false,
            'cards'
          );

          const productPriceWithoutVAT = parseFloat(
            (orderType.amountWithMargin / (1 + (taxRate ?? 0) / 100)).toFixed(2)
          );

          totalProductPriceWithoutVAT += productPriceWithoutVAT;
        }

        console.log(1111, items);

        // Create initial order with first article
        const response = await fetch(
          `${process.env['PRINTENBIND_API_URL']}/v1/orders/articles`,
          {
            method: 'POST',
            headers: {
              Authorization: authToken!,
              'Content-Type': 'application/json',
            },
            body: JSON.stringify(items[i]),
          }
        );

        const firstResponse = await response.clone().json();

        if (logging) {
          apiCalls.push({
            method: 'POST',
            url: `${process.env['PRINTENBIND_API_URL']}/v1/orders/articles`,
            body: items[i],
            statusCode: response.status,
            responseBody: firstResponse,
          });
        }

        orderId = response.headers.get('location')?.split('/')[1];

        if (orderId) {
          physicalOrderCreated = true;

          if (logging) {
            this.logger.log(
              color.blue.bold(
                `Created order: ${color.white.bold(
                  orderId
                )} and added first article`
              )
            );
          }
          totalItemsSuccess++;
        }
      } else if (items[i].type == 'physical' && physicalOrderCreated) {
        const articleResponse = await fetch(
          `${process.env['PRINTENBIND_API_URL']}/v1/orders/${orderId}/articles`,
          {
            method: 'POST',
            headers: {
              Authorization: authToken!,
              'Content-Type': 'application/json',
            },
            body: JSON.stringify(items[i]),
          }
        );

        if (logging) {
          apiCalls.push({
            method: 'POST',
            url: `${process.env['PRINTENBIND_API_URL']}/v1/orders/${orderId}/articles`,
            body: items[i],
            statusCode: articleResponse.status,
            responseBody: await articleResponse.clone().json(),
          });
        }

        if (logging) {
          this.logger.log(
            color.blue.bold(
              `Added article ${i + 1} to order ${color.white.bold(orderId)}`
            )
          );
        }

        totalItemsSuccess++;
      } else if (items[i].type == 'digital') {
        const orderType = await this.getOrderType(
          items[i].numberOfTracks,
          true,
          items[i].productType
        );

        if (orderType) {
          let itemPrice = 0;

          if (items[i].productType === 'cards') {
            itemPrice = parseFloat(
              (orderType.amountWithMargin * items[i].amount).toFixed(2)
            );
          } else if (items[i].productType === 'giftcard') {
            itemPrice = parseFloat(items[i].price.toFixed(2));
          }

          const productPriceWithoutVAT = parseFloat(
            (itemPrice / (1 + (taxRate ?? 0) / 100)).toFixed(2)
          );

          totalProductPriceWithoutVAT += productPriceWithoutVAT;
          total += itemPrice;
          price += parseFloat(productPriceWithoutVAT.toFixed(2));

          totalItemsSuccess++;
        }
      }
    }

    if (physicalOrderCreated) {
      // Set up delivery
      const deliveryMethod =
        customerInfo.countrycode === 'NL' ? 'post' : 'international';
      const deliveryOption =
        customerInfo.countrycode === 'NL' ? 'standard' : '';

      const deliveryData = {
        name_contact: customerInfo.fullname || 'John Doe',
        street: customerInfo.address || 'Some lane',
        city: customerInfo.city || 'Amsterdam',
        streetnumber: customerInfo.housenumber || '1',
        zipcode: customerInfo.zipcode || '1234AB',
        country: customerInfo.countrycode,
        delivery_method: deliveryMethod,
        delivery_option:
          customerInfo.countrycode === 'NL' ? 'standard' : undefined,
        blanco: '1',
        email: customerInfo.email || 'john@doe.com',
      };

      const addDeliveryResult = await fetch(
        `${process.env['PRINTENBIND_API_URL']}/v1/delivery/${orderId}`,
        {
          method: 'POST',
          headers: {
            Authorization: authToken!,
            'Content-Type': 'application/json',
          },
          body: JSON.stringify(deliveryData),
        }
      );

      const addDelivery = await addDeliveryResult.json();

      if (logging) {
        apiCalls.push({
          method: 'POST',
          url: `${process.env['PRINTENBIND_API_URL']}/v1/delivery/${orderId}`,
          body: deliveryData,
          statusCode: addDeliveryResult.status,
          responseBody: addDelivery,
        });
      }

      if (logging) {
        this.logger.log(
          color.blue.bold(
            `Added delivery data to order ${color.white.bold(orderId)}`
          )
        );
      }
      // Get final order details
      const [orderResponse, deliveryResponse] = await Promise.all([
        fetch(`${process.env['PRINTENBIND_API_URL']}/v1/orders/${orderId}`, {
          method: 'GET',
          headers: { Authorization: authToken! },
        }),
        fetch(`${process.env['PRINTENBIND_API_URL']}/v1/delivery/${orderId}`, {
          method: 'GET',
          headers: { Authorization: authToken! },
        }),
      ]);

      if (logging) {
        this.logger.log(
          color.blue.bold(
            `Retrieved order & delivery details for order ${color.white.bold(
              orderId
            )}`
          )
        );
      }

      const order: any = await orderResponse.json();
      const delivery: any = await deliveryResponse.json();
      const taxModifier = 1 + taxRate / 100;

      console.log(1111, items);
      console.log(2222, order);
      console.log(3333, delivery);

      supplier += parseFloat(
        (parseFloat(order.amount) * taxModifier).toFixed(2)
      );

      total += parseFloat(
        (
          (totalProductPriceWithoutVAT +
            parseFloat(delivery.amount) +
            parseFloat(order.price_startup)) *
          taxModifier
        ).toFixed(2)
      );

      shipping += parseFloat(
        (parseFloat(delivery.amount) * taxModifier).toFixed(2)
      );

      handling += parseFloat(
        (parseFloat(order.price_startup) * taxModifier).toFixed(2)
      );

      price += parseFloat(
        (totalProductPriceWithoutVAT * taxModifier).toFixed(2)
      );

      payment = parseFloat(
        (
          (parseFloat(delivery.amount) + parseFloat(order.price_startup)) *
          taxModifier
        ).toFixed(2)
      );
    }

    let result = {
      success: false,
      data: {},
      ...(logging ? { apiCalls } : {}),
    };

    if (totalItemsSuccess == totalItems) {
      result = {
        success: true,
        data: {
          orderId,
          total,
          shipping,
          handling,
          taxRateShipping: taxRate,
          taxRate,
          price,
          payment,
        },
        ...(logging ? { apiCalls } : {}),
      };
      // Cache the successful result for 1 hour (3600 seconds)
      await this.cache.set(cacheKey, JSON.stringify(result), 3600);
    }

    return result;
  }

  private async createOrderItem(
    numberOfTracks: number,
    fileUrl: string = '',
    item: any
  ): Promise<any> {
    let numberOfPages = numberOfTracks * 2;

    if (numberOfPages > 2000) {
      numberOfPages = 2000;
    }

    let oddPages = Array.from(
      { length: numberOfPages },
      (_, i) => i + 1
    ).filter((page) => page % 2 !== 0);

    if (item.type == 'digital') {
      return item;
    } else {
      return {
        type: 'physical',
        amount: item.amount,
        product: 'losbladig',
        number: '1',
        copies: numberOfPages.toString(),
        color: 'custom',
        color_custom_pages: oddPages.join(','),
        size: 'custom',
        printside: 'double',
        finishing: 'loose',
        papertype: 'card',
        size_custom_width: '60',
        size_custom_height: '60',
        check_doc: 'standard',
        delivery_method: 'post',
        add_file_method: 'url',
        file_url: fileUrl,
      };
    }
  }

  public async calculateOrder(params: any): Promise<any> {
    if (!params.countrycode) {
      params.countrycode = 'NL';
    }

    try {
      const orderItems = [];

      for (const item of params.cart.items) {
        if (item.productType === 'cards') {
          const numberOfTracks = await this.spotify.getPlaylistTrackCount(
            item.playlistId,
            true,
            item.isSlug
          );

          const orderItem = await this.createOrderItem(
            numberOfTracks,
            '',
            item
          );
          orderItems.push(orderItem);
        }
      }

      const result = await this.processOrderRequest(orderItems, {
        email: params.email,
        countrycode: params.countrycode,
      });

      return result;
    } catch (error) {
      this.logger.log(color.red.bold(`Error calculating order: ${error}`));
      return {
        success: false,
        error: `Error calculating order: ${error}`,
      };
    }
  }

  public async testOrder() {
    const authToken = await this.getAuthToken();
  }

  private async getAuthToken(force: boolean = false): Promise<string | null> {
    return process.env['PRINTENBIND_API_KEY']!;
  }

  public async finishOrder(
    orderId: string,
    apiCalls?: Array<{
      method: string;
      url: string;
      body?: any;
      statusCode: number;
      responseBody: any;
    }>
  ): Promise<
    ApiResult & {
      apiCalls?: Array<{
        method: string;
        url: string;
        body?: any;
        statusCode: number;
        responseBody: any;
      }>;
    }
  > {
    try {
      const authToken = await this.getAuthToken();
      const finishApiCalls: Array<{
        method: string;
        url: string;
        body?: any;
        statusCode: number;
        responseBody: any;
      }> = [];

      const response = await fetch(
        `${process.env['PRINTENBIND_API_URL']}/v1/orders/${orderId}/finish`,
        {
          method: 'POST',
          headers: {
            Authorization: authToken!,
            'Content-Type': 'application/json',
          },
        }
      );

      const responseBody = await response
        .clone()
        .json()
        .catch(() => null);

      finishApiCalls.push({
        method: 'POST',
        url: `${process.env['PRINTENBIND_API_URL']}/v1/orders/${orderId}/finish`,
        statusCode: response.status,
        responseBody,
      });

      this.logger.log(
        color.green.bold(
          `Print&Bind order ${color.white.bold(orderId)} finished successfully`
        )
      );

      return {
        success: true,
        data: {
          orderId,
        },
        apiCalls: [...(apiCalls || []), ...finishApiCalls],
      };
    } catch (error) {
      this.logger.log(
        color.red.bold(`Error finishing order ${orderId}: ${error}`)
      );
      return {
        success: false,
        error: `Error finishing order: ${error}`,
      };
    }
  }

  public async createOrder(
    payment: any,
    playlists: any[],
    productType: string
  ): Promise<any> {
    const authToken = await this.getAuthToken();
    const orderItems = [];

    for (const playlistItem of playlists) {
      const playlist = playlistItem.playlist;
      const filename = playlistItem.filename;

      this.logger.log(
        color.blue.bold(
          `Creating Print&Bind order for playlist: ${color.white(
            playlist.name
          )}`
        )
      );

      const fileUrl = `${process.env['API_URI']}/public/pdf/${filename}`;

      const orderItem = await this.createOrderItem(
        playlist.numberOfTracks,
        fileUrl,
        playlist
      );
      orderItems.push(orderItem);
    }

    const result = await this.processOrderRequest(
      orderItems,
      {
        fullname: payment.fullname,
        email: payment.email,
        address: payment.address,
        housenumber: payment.housenumber,
        zipcode: payment.zipcode,
        city: payment.city,
        countrycode: payment.countrycode,
      },
      true,
      false
    );

    let finalApiCalls = result.apiCalls || [];

    if (
      result.success &&
      ((process.env['PRINTENBIND_API_URL']!.indexOf('sandbox') == -1 &&
        process.env['ENVIRONMENT'] === 'production') ||
        (process.env['PRINTENBIND_API_URL']!.indexOf('sandbox') > -1 &&
          process.env['ENVIRONMENT'] === 'development'))
    ) {
      const finishResult = await this.finishOrder(
        result.data.orderId,
        finalApiCalls
      );
      finalApiCalls = finishResult.apiCalls || [];
<<<<<<< HEAD
=======

>>>>>>> d24b0bff
      this.logger.log(
        color.blue.bold(
          `Finished order ${color.white.bold(result.data.orderId)}`
        )
      );
    }

    if (result.success) {
      const deliveryResponse = await fetch(
        `${process.env['PRINTENBIND_API_URL']}/v1/delivery/${result.data.orderId}`,
        {
          method: 'GET',
          headers: { Authorization: authToken! },
        }
      );

      const delivery = await deliveryResponse.json();

<<<<<<< HEAD
    const trackingLink = delivery.tracktrace_url || '';
=======
      const trackingLink = delivery.tracktrace || '';
>>>>>>> d24b0bff

      this.logger.log(
        color.blue.bold(
          `Tracking link for order ${color.white.bold(
            result.data.orderId
          )} is: ${color.white.bold(trackingLink)}`
        )
      );

<<<<<<< HEAD
    if (trackingLink.length > 0) {
      // Update printApiTrackingLink
      await this.prisma.payment.update({
        where: { paymentId: payment.paymentId },
        data: {
          printApiTrackingLink: trackingLink,
=======
      if (trackingLink.length > 0) {
        // Update printApiTrackingLink
        await this.prisma.payment.update({
          where: { id: payment.paymentId },
          data: {
            printApiTrackingLink: trackingLink,
          },
        });
      }

      return {
        success: true,
        request: '',
        response: {
          apiCalls: finalApiCalls,
          id: result.data.orderId,
>>>>>>> d24b0bff
        },
      };
    } else {
      return {
        success: false,
        request: '',
        response: {
          apiCalls: finalApiCalls,
        },
      };
    }
  }

  private async createInvoice(payment: any): Promise<string> {
    const browser = await puppeteer.launch({ headless: true });
    const page = await browser.newPage();
    const invoiceUrl = `${process.env['API_URI']}/invoice/${payment.paymentId}`;

    this.logger.log(blue.bold(`Invoice URL: ${white.bold(invoiceUrl)}`));

    await page.goto(invoiceUrl, { waitUntil: 'networkidle0' });

    const pdfPath = `${process.env['PRIVATE_DIR']}/invoice/${payment.paymentId}.pdf`;

    try {
      // Check if the file exists
      await fs.access(pdfPath);
    } catch (error) {
      // If the file doesn't exist, create it
      await page.pdf({ path: pdfPath, format: 'A4' });
    }
    await browser.close();

    this.logger.log(blue.bold(`Invoice created at: ${white.bold(pdfPath)}`));

    return pdfPath;
  }

  public async processPrintApiWebhook(printApiOrderId: string) {}

  private async getOrderStatus(orderId: string): Promise<any> {
    try {
      const authToken = await this.getAuthToken();
      const response = await fetch(
        `${process.env['PRINTENBIND_API_URL']}/v1/orders/${orderId}`,
        {
          method: 'GET',
          headers: { Authorization: authToken! },
        }
      );

      if (!response.ok) {
        throw new Error(`Failed to get order status: ${response.statusText}`);
      }

      return await response.json();
    } catch (error) {
      this.logger.log(color.red.bold(`Error getting order status: ${error}`));
      return null;
    }
  }

  public async handleTrackingMails(): Promise<void> {
    try {
      const unshippedOrders = await this.prisma.payment.findMany({
        where: {
          printApiStatus: 'Created',
          printApiShipped: false,
          printApiOrderId: {
            notIn: [''],
          },
        },
        select: {
          id: true,
          paymentId: true,
          printApiOrderId: true,
          fullname: true,
          email: true,
          createdAt: true,
        },
      });

      if (unshippedOrders.length > 0) {
        this.logger.log(
          color.blue.bold(
            `Found ${color.white.bold(
              unshippedOrders.length.toString()
            )} unshipped orders`
          )
        );

        for (const order of unshippedOrders) {
          const payment = await this.prisma.payment.findUnique({
            where: { paymentId: order.paymentId },
          });

          if (payment) {
            const orderStatus = await this.getOrderStatus(
              order.printApiOrderId
            );

            if (orderStatus.status == 'Verzonden' || true) {
              this.logger.log(
                color.blue.bold(
                  `Order ${color.white.bold(
                    order.printApiOrderId
                  )} has been shipped`
                )
              );

              // Update order status
              await this.prisma.payment.update({
                where: { id: order.id },
                data: {
                  printApiShipped: true,
                  printApiStatus: 'Shipped',
                },
              });

              if (
                (payment.printApiTrackingLink &&
                  payment.printApiTrackingLink!.length > 0) ||
                true
              ) {
                const pdfPath = await this.createInvoice(payment);
                this.mail.sendTrackingEmail(
                  payment,
                  payment.printApiTrackingLink!,
                  pdfPath
                );
                this.logger.log(
                  color.blue.bold(
                    `Sent tracking email for order ${color.white.bold(
                      order.printApiOrderId
                    )} (${color.white.bold(payment.printApiTrackingLink)})`
                  )
                );
              }
            }
          }
        }
      } else {
        this.logger.log(color.blue.bold('No unshipped orders found'));
      }
    } catch (error) {
      this.logger.log(
        color.red.bold(`Error retrieving unshipped orders: ${error}`)
      );
    }
  }
}

export default PrintEnBind;<|MERGE_RESOLUTION|>--- conflicted
+++ resolved
@@ -765,10 +765,6 @@
         finalApiCalls
       );
       finalApiCalls = finishResult.apiCalls || [];
-<<<<<<< HEAD
-=======
-
->>>>>>> d24b0bff
       this.logger.log(
         color.blue.bold(
           `Finished order ${color.white.bold(result.data.orderId)}`
@@ -787,11 +783,7 @@
 
       const delivery = await deliveryResponse.json();
 
-<<<<<<< HEAD
-    const trackingLink = delivery.tracktrace_url || '';
-=======
       const trackingLink = delivery.tracktrace || '';
->>>>>>> d24b0bff
 
       this.logger.log(
         color.blue.bold(
@@ -801,14 +793,6 @@
         )
       );
 
-<<<<<<< HEAD
-    if (trackingLink.length > 0) {
-      // Update printApiTrackingLink
-      await this.prisma.payment.update({
-        where: { paymentId: payment.paymentId },
-        data: {
-          printApiTrackingLink: trackingLink,
-=======
       if (trackingLink.length > 0) {
         // Update printApiTrackingLink
         await this.prisma.payment.update({
@@ -825,7 +809,6 @@
         response: {
           apiCalls: finalApiCalls,
           id: result.data.orderId,
->>>>>>> d24b0bff
         },
       };
     } else {
