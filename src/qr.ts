import { color } from 'console-log-colors';
import Logger from './logger';
import { Playlist, PrismaClient } from '@prisma/client';
import Spotify from './spotify';
import Mollie from './mollie';
import Data from './data';
import * as QRCode from 'qrcode';
import * as fs from 'fs/promises';
import sanitizeFilename from 'sanitize-filename';
import Utils from './utils';
import Progress from './progress';
import Mail from './mail';
import Order from './order';
import ConvertApi from 'convertapi';
import PushoverClient from './pushover';
import crypto from 'crypto';
class Qr {
  private spotify = new Spotify();
  private mollie = new Mollie();
  private data = new Data();
  private logger = new Logger();
  private utils = new Utils();
  private progress = Progress.getInstance();
  private mail = new Mail();
  private pushover = new PushoverClient();
  private order = Order.getInstance();
  private convertapi = new ConvertApi(process.env['CONVERT_API_KEY']!);
  private prisma = new PrismaClient();

  public async startProgress(paymentId: string) {
    this.progress.startProgress(paymentId);
  }

  public async generate(params: any, ip: string): Promise<void> {
    let filename = '';
    let filenameDigital = '';

    this.progress.setProgress(params.paymentId, 0, 'Started ...');

    const paymentStatus = await this.mollie.checkPaymentStatus(
      params.paymentId
    );

    const userId = paymentStatus.data.payment.user.userId;
    let payment = await this.mollie.getPayment(params.paymentId);

    const hash = crypto
      .createHmac('sha256', process.env['PLAYLIST_SECRET']!)
      .update(payment.playlist.playlistId)
      .digest('hex');

    filename = sanitizeFilename(
      `${hash}_printer.pdf`.replace(/ /g, '_')
    ).toLowerCase();

    filenameDigital = sanitizeFilename(
      `${hash}_digital.pdf`.replace(/ /g, '_')
    ).toLowerCase();

<<<<<<< HEAD
    // Check if the file(s) exist using fs
=======
    let fullPath = `${process.env['PUBLIC_DIR']}/pdf/${filenameDigital}`;

    if (payment.orderType.name != 'digital') {
      fullPath = `${process.env['PUBLIC_DIR']}/pdf/${filename}`;
    }

    // Check if the file exists using fs
>>>>>>> b1878bfb
    let exists = false;
    if (payment.orderType.name === 'digital') {
      const digitalPath = `${process.env['PUBLIC_DIR']}/pdf/${filenameDigital}`;
      try {
        await fs.access(digitalPath);
        exists = true;
        this.logger.log(
          color.yellow.bold(`Digital PDF already exists: ${color.white.bold(filenameDigital)}`)
        );
      } catch (error) {
        // Digital file doesn't exist
      }
    } else {
      const normalPath = `${process.env['PUBLIC_DIR']}/pdf/${filename}`;
      const digitalPath = `${process.env['PUBLIC_DIR']}/pdf/${filenameDigital}`;
      try {
        await Promise.all([fs.access(normalPath), fs.access(digitalPath)]);
        exists = true;
        this.logger.log(
          color.yellow.bold(`Both PDFs already exist: ${color.white.bold(filename)} and ${color.white.bold(filenameDigital)}`)
        );
      } catch (error) {
        // At least one of the files doesn't exist
      }
    }

    const user = await this.data.getUserByUserId(userId);

    // Get the playlist from the database
    const playlist = await this.data.getPlaylist(payment.playlist.playlistId);

    // Check if the user is the same as the one who made the payment
    if (user.userId !== userId) {
      this.logger.log(
        color.red.bold('User is not the same as the one who made the payment')
      );
      return;
    }

    if (!paymentStatus.success) {
      this.logger.log(color.red.bold('Payment failed!'));
      return;
    }

    // Pushover
    this.pushover.sendMessage(
      {
        title: `KA-CHING! € ${payment.orderType.amount
          .toString()
          .replace('.', ',')} verdiend!`,
        message: `${payment.fullname} (${payment.countrycode}) heeft ${
          payment.numberOfTracks
        } kaarten besteld voor € ${payment.totalPrice
          .toString()
          .replace('.', ',')}. Playlist: ${playlist.name}`,
        sound: 'incoming',
      },
      ip
    );

    this.progress.setProgress(params.paymentId, 0, 'progress.gettingTracks');

    if (playlist.resetCache) {
      exists = false;
    }

    if (!exists) {
      // Retrieve the tracks from Spotify
      const response = await this.spotify.getTracks(
        payment.playlist.playlistId
      );

      const tracks = response.data;

      // If there are more than 500 remove the last tracks
      if (tracks.length > 500) {
        tracks.splice(500);
      }

      this.progress.setProgress(params.paymentId, 0, 'progress.storingTracks');

      await this.data.storeTracks(
        payment.paymentId,
        payment.playlist.id,
        tracks
      );

      const dbTracks = await this.data.getTracks(payment.playlist.id);

      // Loop through the tracks and create a QR code for each track
      for (const track of dbTracks) {
        const link = `${process.env['API_URI']}/qr/${track.id}`;

        // Get the first 3 characters of the track id
        const threeChars = track.trackId.substring(0, 4);
        const outputDir = `${process.env['PUBLIC_DIR']}/qr/${threeChars}`;
        const outputPath = `${outputDir}/${track.trackId}.png`;
        await this.utils.createDir(outputDir);
        await this.generateQR(link, outputPath);

        // Create a progress based on 70-90% of the total tracks
        const progress = Math.floor(
          (tracks.indexOf(track) / tracks.length) * 20 + 70
        );

        this.progress.setProgress(
          params.paymentId,
          progress,
          `Generated QR code for: ${track.name}`
        );
      }

      this.progress.setProgress(params.paymentId, 80, `progress.generatingPDF`);

      const [generatedFilenameDigital, generatedFilename] = await Promise.all([
        this.generatePDF(filenameDigital, playlist, payment, 'digital', 80, 89),
        payment.orderType.name != 'digital'
          ? this.generatePDF(filename, playlist, payment, 'printer', 90, 99)
          : Promise.resolve(''),
      ]);

      filename = generatedFilename;
      filenameDigital = generatedFilenameDigital;
    }

    if (payment.orderType.name != 'digital') {
      await this.order.createOrder(payment, filename);
    }

    payment = await this.mollie.getPayment(params.paymentId);

    if (payment.orderType.name === 'digital') {
      // Update the payment with the order id
      await this.prisma.payment.update({
        where: {
          id: payment.id,
        },
        data: {
          filenameDigital: filenameDigital,
        },
      });
    }

    await this.mail.sendEmail(
      payment.orderType.name,
      payment,
      playlist,
      filename,
      filenameDigital
    );

    this.progress.setProgress(params.paymentId, 100, `Done!`);

    this.logger.log(
      color.green.bold(
        `PDF Generated successfully: ${color.white.bold(filename)}`
      )
    );
  }

  private async generateQR(link: string, outputPath: string) {
    try {
      await QRCode.toFile(outputPath, link, {
        type: 'png',
        color: {
          dark: '#000000', // Color of the dark squares
          light: '0000', // Color of the light squares (usually background)
        },
        errorCorrectionLevel: 'H', // High error correction level
      });
    } catch (error) {
      this.logger.log(color.red.bold('Error generating QR code!'));
    }
  }

  private async generatePDF(
    filename: string,
    playlist: Playlist,
    payment: any,
    template: string,
    startProgress: number,
    endProgress: number
  ): Promise<string> {
    this.logger.log(
      color.blue.bold('Generating PDF: ') + color.white.bold(template)
    );

    const url = `${process.env['API_URI']}/qr/pdf/${playlist.playlistId}/${payment.paymentId}/${template}`;

    this.logger.log(
      color.blue.bold(`Retrieving PDF from URL: ${color.white.bold(url)}`)
    );

    this.logger.log(
      color.blue.bold(`Converting to PDF: ${color.white.bold(filename)}`)
    );

    // Start a timer to increment progress
    const incrementInterval = (13 * 1000) / (endProgress - startProgress); // 13 seconds divided into the progress range
    let currentProgress = startProgress;
    const intervalId = setInterval(() => {
      if (currentProgress < endProgress) {
        currentProgress++;
        this.progress.setProgress(
          payment.paymentId,
          currentProgress,
          `Generating PDF...`
        );
      }
    }, incrementInterval);

    try {
      const result = await this.convertapi.convert(
        'pdf',
        {
          File: url,
          RespectViewport: 'false',
          PageSize: 'a4',
          MarginTop: 0,
          MarginRight: 0,
          MarginBottom: 0,
          MarginLeft: 0,
          CompressPDF: 'true',
        },
        'htm'
      );
      await result.saveFiles(`${process.env['PUBLIC_DIR']}/pdf/${filename}`);
    } finally {
      clearInterval(intervalId); // Clear the interval once the PDF generation is complete
    }

    this.logger.log(
      color.blue.bold(`Saving done: ${color.white.bold(filename)}`)
    );

    return filename;
  }

  async compressPDF(inputPath: string, outputPath: string): Promise<void> {
    try {
      const result = await this.convertapi.convert(
        'compress',
        {
          File: inputPath,
        },
        'pdf'
      );

      await result.saveFiles(outputPath);

      this.logger.log(
        color.blue.bold(
          `PDF compression successful: ${color.white.bold(outputPath)}`
        )
      );
    } catch (error) {
      this.logger.log(color.red.bold('Error compressing PDF!'));
    }
  }
}

export default Qr;<|MERGE_RESOLUTION|>--- conflicted
+++ resolved
@@ -57,17 +57,12 @@
       `${hash}_digital.pdf`.replace(/ /g, '_')
     ).toLowerCase();
 
-<<<<<<< HEAD
-    // Check if the file(s) exist using fs
-=======
     let fullPath = `${process.env['PUBLIC_DIR']}/pdf/${filenameDigital}`;
 
     if (payment.orderType.name != 'digital') {
       fullPath = `${process.env['PUBLIC_DIR']}/pdf/${filename}`;
     }
 
-    // Check if the file exists using fs
->>>>>>> b1878bfb
     let exists = false;
     if (payment.orderType.name === 'digital') {
       const digitalPath = `${process.env['PUBLIC_DIR']}/pdf/${filenameDigital}`;
@@ -75,7 +70,9 @@
         await fs.access(digitalPath);
         exists = true;
         this.logger.log(
-          color.yellow.bold(`Digital PDF already exists: ${color.white.bold(filenameDigital)}`)
+          color.yellow.bold(
+            `Digital PDF already exists: ${color.white.bold(filenameDigital)}`
+          )
         );
       } catch (error) {
         // Digital file doesn't exist
@@ -87,7 +84,11 @@
         await Promise.all([fs.access(normalPath), fs.access(digitalPath)]);
         exists = true;
         this.logger.log(
-          color.yellow.bold(`Both PDFs already exist: ${color.white.bold(filename)} and ${color.white.bold(filenameDigital)}`)
+          color.yellow.bold(
+            `Both PDFs already exist: ${color.white.bold(
+              filename
+            )} and ${color.white.bold(filenameDigital)}`
+          )
         );
       } catch (error) {
         // At least one of the files doesn't exist
