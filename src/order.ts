--- conflicted
+++ resolved
@@ -526,11 +526,7 @@
 
       itemsToSend.push({
         productId: orderType.printApiProductId,
-<<<<<<< HEAD
-        pageCount: 2, //TODO:  playlist.playlist.numberOfTracks * 2, // Front and back of the card. Each one their own page
-=======
         pageCount: 2, //TODO: Replace with this pageCount,
->>>>>>> fe772019
         metadata: JSON.stringify({
           filename: playlist.filename,
           id: playlist.playlist.paymentHasPlaylistId,
