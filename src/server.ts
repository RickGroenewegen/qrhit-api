import { FastifyInstance } from 'fastify/types/instance';
import { generateToken, verifyToken } from './auth';
import Fastify from 'fastify';
import replyFrom from '@fastify/reply-from';
import { OrderSearch } from './interfaces/OrderSearch';
import Logger from './logger';
import { color } from 'console-log-colors';
import cluster from 'cluster';
import os from 'os';
import Utils from './utils';
import Spotify from './spotify';
import Mollie from './mollie';
import Qr from './qr';
import path from 'path';
import view from '@fastify/view';
import ejs from 'ejs';
import Data from './data';
import fs from 'fs/promises';
import Order from './order';
import Mail from './mail';
import ipPlugin from './plugins/ipPlugin';
import Formatters from './formatters';
import Translation from './translation';
import Cache from './cache';
import Generator from './generator';
import AnalyticsClient from './analytics';
import { ChatGPT } from './chatgpt';
import Discount from './discount';
import GitChecker from './git';
import { OpenPerplex } from './openperplex';
import Push from './push';
import Review from './review';
import Trustpilot from './trustpilot';
import { Music } from './music';
import Suggestion from './suggestion';

interface QueryParameters {
  [key: string]: string | string[];
}

declare module 'fastify' {
  export interface FastifyInstance {
    authenticate: any;
  }
}

class Server {
  private static instance: Server;
  private fastify: FastifyInstance;
  private logger = new Logger();
  private port = 3004;
  private workerId: number = 0;
  private isMainServer: boolean = false;
  private utils = new Utils();
  private spotify = new Spotify();
  private mollie = new Mollie();
  private qr = new Qr();
  private data = Data.getInstance();
  private order = Order.getInstance();
  private mail = Mail.getInstance();
  private formatters = new Formatters().getFormatters();
  private translation: Translation = new Translation();
  private cache = Cache.getInstance();
  private generator = Generator.getInstance();
  private analytics = AnalyticsClient.getInstance();
  private openai = new ChatGPT();
  private discount = new Discount();
  private openperplex = new OpenPerplex();
  private push = Push.getInstance();
  private review = Review.getInstance();
  private trustpilot = Trustpilot.getInstance();
  private music = new Music();
  private suggestion = Suggestion.getInstance();

  private version: string = '1.0.0';

  private constructor() {
    this.fastify = Fastify({
      logger: false,
      bodyLimit: 1024 * 1024 * 10, // 10 MB, adjust as needed
    });
  }

  // Static method to get the instance of the class
  public static getInstance(): Server {
    if (!Server.instance) {
      Server.instance = new Server();
    }
    return Server.instance;
  }

  private addAuthRoutes = async () => {
    // Middleware for token verification
    const verifyTokenMiddleware = async (request: any, reply: any) => {
      const token = request.headers.authorization?.split(' ')[1];
      const decoded = verifyToken(token || '');
      if (!decoded) {
        reply.status(401).send({ error: 'Unauthorized' });
        return false;
      }
      return true;
    };

    this.fastify.post('/validate', async (request: any, reply: any) => {
      const { username, password } = request.body as {
        username: string;
        password: string;
      };
      const validUsername = process.env.ENV_ADMIN_USERNAME;
      const validPassword = process.env.ENV_ADMIN_PASSWORD;

      if (username === validUsername && password === validPassword) {
        const token = generateToken(username);
        reply.send({ token });
      } else {
        reply.status(401).send({ error: 'Invalid credentials' });
      }
    });

    this.fastify.post(
      '/openperplex',
      { preHandler: verifyTokenMiddleware },
      async (request: any, _reply) => {
        const year = await this.openperplex.ask(
          request.body.artist,
          request.body.title
        );
        return { success: true, year };
      }
    );

    this.fastify.get('/reviews', async (request: any, _reply) => {
      return await this.trustpilot.getReviews(request.params.paymentId);
    });

    this.fastify.get('/reviews_details', async (_request: any, _reply) => {
      return await this.trustpilot.getCompanyDetails();
    });

    this.fastify.get('/review/:paymentId', async (request: any, _reply) => {
      return await this.review.checkReview(request.params.paymentId);
    });

    this.fastify.post('/review/:paymentId', async (request: any, _reply) => {
      const { rating, review } = request.body;
      return await this.review.createReview(
        request.params.paymentId,
        rating,
        review
      );
    });

    this.fastify.get(
      '/lastplays',
      { preHandler: verifyTokenMiddleware },
      async (_request: any, reply: any) => {
        const lastPlays = await this.data.getLastPlays();
        reply.send({ success: true, data: lastPlays });
      }
    );

    this.fastify.post(
      '/push/broadcast',
      { preHandler: verifyTokenMiddleware },
      async (request: any, reply: any) => {
        const { title, message, test, dry } = request.body;
        await this.push.broadcastNotification(
          title,
          message,
          this.utils.parseBoolean(test),
          this.utils.parseBoolean(dry)
        );
        reply.send({ success: true });
      }
    );

    this.fastify.get(
      '/push/messages',
      { preHandler: verifyTokenMiddleware },
      async (request: any, reply: any) => {
        return await this.push.getMessages();
      }
    );

    this.fastify.get(
      '/regenerate/:paymentId',
      { preHandler: verifyTokenMiddleware },
      async (request: any, _reply) => {
        await this.mollie.clearPDFs(request.params.paymentId);
        await this.generator.generate(
          request.params.paymentId,
          request.clientIp,
          '',
          this.mollie,
          true // Force finalize
        );
        return { success: true };
      }
    );

    this.fastify.post(
      '/orders',
      { preHandler: verifyTokenMiddleware },
      async (request: any, reply: any) => {
        const search = {
          ...request.body,
          page: request.body.page || 1,
          itemsPerPage: request.body.itemsPerPage || 10,
        };

        const { payments, totalItems } = await this.mollie.getPaymentList(
          search
        );

        reply.send({
          data: payments,
          totalItems,
          currentPage: search.page,
          itemsPerPage: search.itemsPerPage,
        });
      }
    );

    this.fastify.post('/discount/:code', async (request: any, reply: any) => {
      const result = await this.discount.checkDiscount(
        request.params.code,
        request.body.token
      );
      reply.send(result);
    });

    this.fastify.post('/push/register', async (request: any, reply: any) => {
      const { token, type } = request.body;
      if (!token || !type) {
        reply.status(400).send({ error: 'Invalid request' });
        return;
      }

      await this.push.addToken(token, type);
      reply.send({ success: true });
    });

    this.fastify.get(
      '/analytics',
      { preHandler: verifyTokenMiddleware },
      async (request: any, reply: any) => {
        const analytics = await this.analytics.getAllCounters();
        reply.send({ success: true, data: analytics });
      }
    );

    this.fastify.post(
      '/tracks/search',
      { preHandler: verifyTokenMiddleware },
      async (request: any, _reply) => {
        const { searchTerm = '' } = request.body;
        const tracks = await this.data.searchTracks(searchTerm);
        return { success: true, data: tracks };
      }
    );

    this.fastify.post(
      '/tracks/update',
      { preHandler: verifyTokenMiddleware },
      async (request: any, _reply) => {
        const { id, artist, name, year } = request.body;
        if (!id || !artist || !name || !year) {
          return { success: false, error: 'Missing required fields' };
        }
        const success = await this.data.updateTrack(id, artist, name, year);
        return { success };
      }
    );

    this.fastify.get(
      '/yearcheck',
      { preHandler: verifyTokenMiddleware },
      async (request: any, reply: any) => {
        const result = await this.data.getFirstUncheckedTrack();
        reply.send({
          success: true,
          track: result.track,
          totalUnchecked: result.totalUnchecked,
        });
      }
    );

    this.fastify.post(
      '/yearcheck',
      { preHandler: verifyTokenMiddleware },
      async (request: any, reply: any) => {
        const result = await this.data.updateTrackCheck(
          request.body.trackId,
          request.body.year
        );
        if (result.success && result.checkedPaymentIds!.length > 0) {
          for (const paymentId of result.checkedPaymentIds!) {
            this.generator.finalizeOrder(paymentId, this.mollie);
          }
        }
        reply.send({ success: true });
      }
    );

    this.fastify.get(
      '/check_unfinalized',
      { preHandler: verifyTokenMiddleware },
      async (request: any, reply: any) => {
        this.data.checkUnfinalizedPayments();
        reply.send({ success: true });
      }
    );

    this.fastify.get(
      '/month_report/:yearMonth',
      { preHandler: verifyTokenMiddleware },
      async (request: any, reply: any) => {
        const { yearMonth } = request.params;
        const year = parseInt(yearMonth.substring(0, 4));
        const month = parseInt(yearMonth.substring(4, 6));

        const startDate = new Date(year, month - 1, 1);
        const endDate = new Date(year, month, 0, 23, 59, 59);

        const report = await this.mollie.getPaymentsByMonth(startDate, endDate);

        reply.send({
          success: true,
          data: report,
        });
      }
    );

    this.fastify.get(
      '/tax_report/:yearMonth',
      { preHandler: verifyTokenMiddleware },
      async (request: any, reply: any) => {
        const { yearMonth } = request.params;
        const year = parseInt(yearMonth.substring(0, 4));
        const month = parseInt(yearMonth.substring(4, 6));

        const startDate = new Date(year, month - 1, 1);
        const endDate = new Date(year, month, 0, 23, 59, 59);

        const report = await this.mollie.getPaymentsByTaxRate(
          startDate,
          endDate
        );

        reply.send({
          success: true,
          data: report,
        });
      }
    );

    this.fastify.get(
      '/day_report',
      { preHandler: verifyTokenMiddleware },
      async (_request: any, reply: any) => {
        const report = await this.mollie.getPaymentsByDay();
        reply.send({
          success: true,
          data: report,
        });
      }
    );

    this.fastify.get(
      '/corrections',
      { preHandler: verifyTokenMiddleware },
      async (_request: any, reply) => {
        const corrections = await this.suggestion.getCorrections();
        return { success: true, data: corrections };
      }
    );

    this.fastify.post(
      '/correction/:paymentId/:userHash/:playlistId',
      { preHandler: verifyTokenMiddleware },
      async (request: any, reply) => {
        this.suggestion.processCorrections(
          request.params.paymentId,
          request.params.userHash,
          request.params.playlistId,
          request.clientIp
        );
        return { success: true };
      }
    );

    this.fastify.post(
      '/finalize',
      { preHandler: verifyTokenMiddleware },
      async (request: any, reply: any) => {
        this.generator.finalizeOrder(request.body.paymentId, this.mollie);
        reply.send({ success: true });
      }
    );

    this.fastify.get(
      '/download_invoice/:invoiceId',
      { preHandler: verifyTokenMiddleware },
      async (request: any, reply: any) => {
        const { invoiceId } = request.params;
        const orderInstance = this.order;

        try {
          const invoicePath = await orderInstance.getInvoice(invoiceId);
          // Ensure the file exists and is readable
          try {
            await fs.access(invoicePath, fs.constants.R_OK);
          } catch (error) {
            reply.code(404).send('File not found.');
            return;
          }

          // Serve the file for download
          reply.header(
            'Content-Disposition',
            'attachment; filename=' + path.basename(invoicePath)
          );
          reply.type('application/pdf');

          // Read the file into memory and send it as a buffer
          try {
            const fileContent = await fs.readFile(invoicePath);
            reply.send(fileContent);
          } catch (error) {
            reply.code(500).send('Error reading file.');
          }
        } catch (error) {
          console.log(error);
          reply.status(500).send({ error: 'Failed to download invoice' });
        }
      }
    );
  };

  public init = async () => {
    this.isMainServer = this.utils.parseBoolean(process.env['MAIN_SERVER']!);
    await this.setVersion();
    await this.createDirs();
    await this.registerPlugins();
    await this.addRoutes();
    await this.addAuthRoutes();
    await this.startCluster();
  };

  private async setVersion() {
    this.version = JSON.parse(
      await fs.readFile('package.json', 'utf-8')
    ).version;
  }

  private async createDirs() {
    const publicDir = process.env['PUBLIC_DIR']!;
    const privateDir = process.env['PRIVATE_DIR']!;
    await this.utils.createDir(`${publicDir}/qr`);
    await this.utils.createDir(`${publicDir}/pdf`);
    await this.utils.createDir(`${privateDir}/invoice`);
  }

  public getWorkerId() {
    return this.workerId;
  }

  private async startCluster() {
    if (cluster.isPrimary) {
      this.logger.log(
        color.blue.bold(
          `Master ${color.bold.white(process.pid)} is starting...`
        )
      );

      const numCPUs = os.cpus().length;
      for (let i = 0; i < numCPUs; i++) {
        cluster.fork({
          WORKER_ID: `${i}`,
        });
      }
      cluster.on('exit', (worker, code, signal) => {
        this.logger.log(
          color.red.bold(
            `Worker ${color.white.bold(worker.process.pid)} died. Restarting...`
          )
        );
        cluster.fork({
          WORKER_ID: `${parseInt(process.env['WORKER_ID'] as string)}`,
        });
      });
    } else {
      this.workerId = parseInt(process.env['WORKER_ID'] as string);
      this.startServer();
    }
  }

  public async startServer(): Promise<void> {
    return new Promise(async (resolve, reject) => {
      try {
        await this.fastify.listen({ port: this.port, host: '0.0.0.0' });
        this.logger.log(
          color.green.bold('Fastify running on port: ') +
            color.white.bold(this.port) +
            color.green.bold(' on worker ') +
            color.white.bold(this.workerId)
        );
        resolve();
      } catch (err) {
        this.fastify.log.error(err);
        reject(err);
      }
    });
  }

  public getPort(): number {
    return this.port;
  }

  public async registerPlugins() {
    await this.fastify.register(require('@fastify/multipart'));
    await this.fastify.register(require('@fastify/formbody'));
    await this.fastify.register(ipPlugin);
    await this.fastify.register(replyFrom);
    await this.fastify.register(require('@fastify/cors'), {
      origin: '*',
      methods: 'GET, POST, OPTIONS, PUT, PATCH, DELETE',
      allowedHeaders:
        'Origin, X-Requested-With, Content-Type, Accept, sentry-trace, baggage, Authorization',
      credentials: true,
    });

    await this.fastify.register((instance, opts, done) => {
      instance.register(require('@fastify/static'), {
        root: process.env['PUBLIC_DIR'] as string,
        prefix: '/public/',
      });
      done();
    });

    await this.fastify.register((instance, opts, done) => {
      instance.register(require('@fastify/static'), {
        root: process.env['ASSETS_DIR'] as string,
        prefix: '/assets/',
      });
      done();
    });

    await this.fastify.setErrorHandler((error, request, reply) => {
      console.error(error);
      reply.status(500).send({ error: 'Internal Server Error' });
    });

    // Register the view plugin with EJS
    await this.fastify.register(view, {
      engine: { ejs: ejs },
      root: `${process.env['APP_ROOT']}/views`, // Ensure this is the correct path to your EJS templates
      includeViewExtension: true,
    });
  }

  public async addRoutes() {
    this.fastify.get(
      '/.well-known/apple-app-site-association',
      async (_request, reply) => {
        const filePath = path.join(
          process.env['APP_ROOT'] as string,
          '..',
          'apple-app-site-association'
        );
        try {
          const fileContent = await fs.readFile(filePath, 'utf-8');
          reply.header('Content-Type', 'application/json').send(fileContent);
        } catch (error) {
          reply.status(404).send({ error: 'File not found' });
        }
      }
    );

    this.fastify.get('/robots.txt', async (_request, reply) => {
      reply
        .header('Content-Type', 'text/plain')
        .send('User-agent: *\nDisallow: /');
    });

    this.fastify.post(
      '/spotify/playlists/tracks',
      async (request: any, _reply) => {
        return await this.spotify.getTracks(
          request.body.playlistId,
          this.utils.parseBoolean(request.body.cache),
          request.body.captchaToken,
          true,
          this.utils.parseBoolean(request.body.slug)
        );
      }
    );

    this.fastify.post(
      '/spotify/playlists',

      async (request: any, _reply) => {
        return await this.spotify.getPlaylist(
          request.body.playlistId,
          this.utils.parseBoolean(request.body.cache),
          request.body.captchaToken,
          true,
          this.utils.parseBoolean(request.body.featured),
          this.utils.parseBoolean(request.body.slug)
        );
      }
    );

    this.fastify.get('/spotify/playlists', async (request: any, _reply) => {
      return await this.spotify.getPlaylists(request.headers);
    });

    this.fastify.post('/spotify/callback', async (request: any, _reply) => {
      return await this.spotify.getTokens(request.body.code);
    });

    this.fastify.post('/mollie/check', async (request: any, _reply) => {
      return await this.mollie.checkPaymentStatus(request.body.paymentId);
    });

    this.fastify.post('/mollie/payment', async (request: any, _reply) => {
      return await this.mollie.getPaymentUri(request.body, request.clientIp);
    });

    this.fastify.post('/mollie/webhook', async (request: any, _reply) => {
      return await this.mollie.processWebhook(request.body);
    });

    this.fastify.post('/contact', async (request: any, _reply) => {
      return await this.mail.sendContactForm(request.body, request.clientIp);
    });

    this.fastify.get('/ip', async (request, reply) => {
      return { ip: request.ip, clientIp: request.clientIp };
    });

    this.fastify.get(
      '/progress/:playlistId/:paymentId',
      async (request: any, _reply) => {
        const data = await this.data.getPayment(
          request.params.paymentId,
          request.params.playlistId
        );
        return {
          success: true,
          data,
        };
      }
    );

    this.fastify.get('/qr/:trackId', async (request: any, reply) => {
      // Get the 'Accept-Language' header from the request
      const locale = this.utils.parseAcceptLanguage(
        request.headers['accept-language']
      );
      const translations = await this.translation.getTranslationsByPrefix(
        locale,
        'countdown'
      );
      let useVersion = this.version;
      if (process.env['ENVIRONMENT'] === 'development') {
        useVersion = new Date().getTime().toString();
      }
      await reply.view(`countdown.ejs`, { translations, version: useVersion });
    });

    this.fastify.get('/qrlink/:trackId', async (request: any, reply) => {
      const result = await this.data.getLink(
        request.params.trackId,
        request.clientIp
      );
      let link = '';
      if (result.success) {
        link = result.data.link;
      }
      return { link };
    });

    this.fastify.get(
      '/qr/pdf/:playlistId/:paymentId/:template/:startIndex/:endIndex/:subdir/:eco/:emptyPages',
      async (request: any, reply) => {
        const valid = await this.mollie.canDownloadPDF(
          request.params.playlistId,
          request.params.paymentId
        );
        if (!valid) {
          reply.status(403).send({ error: 'Forbidden' });
          return;
        }

        const payment = await this.mollie.getPayment(request.params.paymentId);
        const user = await this.data.getUser(payment.userId);
        const playlist = await this.data.getPlaylist(request.params.playlistId);
        let tracks = await this.data.getTracks(playlist.id, user.id);

        // Slice the tracks based on the start and end index which is 0-based
        const startIndex = parseInt(request.params.startIndex);
        const endIndex = parseInt(request.params.endIndex);
        const eco = this.utils.parseBoolean(request.params.eco);
        const emptyPages = parseInt(request.params.emptyPages);
        tracks = tracks.slice(startIndex, endIndex + 1);

        await reply.view(`pdf_${request.params.template}.ejs`, {
          subdir: request.params.subdir,
          playlist,
          tracks,
          user,
          eco,
          emptyPages,
        });
      }
    );

    this.fastify.get('/invoice/:paymentId', async (request: any, reply) => {
      const payment = await this.mollie.getPayment(request.params.paymentId);
      if (!payment) {
        reply.status(404).send({ error: 'Payment not found' });
        return;
      }
      const playlists = await this.data.getPlaylistsByPaymentId(
        payment.paymentId
      );

      let orderType = 'digital';
      for (const playlist of playlists) {
        if (playlist.orderType !== 'digital') {
          orderType = 'physical';
          break;
        }
      }

      await reply.view(`invoice.ejs`, {
        payment,
        playlists,
        orderType,
        ...this.formatters,
        translations: await this.translation.getTranslationsByPrefix(
          payment.locale,
          'invoice'
        ),
        countries: await this.translation.getTranslationsByPrefix(
          payment.locale,
          'countries'
        ),
      });
    });

    this.fastify.get('/test', async (request: any, _reply) => {
      this.analytics.increaseCounter('testCategory', 'testAction');

      const interfaces = os.networkInterfaces();
      let localIp = 'Not found';
      for (const name of Object.keys(interfaces)) {
        for (const iface of interfaces[name]!) {
          if (iface.family === 'IPv4' && !iface.internal) {
            localIp = iface.address;
            break;
          }
        }
      }

      return { success: true, localIp, version: this.version };
    });

    this.fastify.get('/featured/:locale', async (request: any, _reply) => {
      const playlists = await this.data.getFeaturedPlaylists(
        request.params.locale
      );
      return { success: true, data: playlists };
    });

    this.fastify.get(
      '/ordertype/:numberOfTracks/:digital',
      async (request: any, _reply) => {
        const orderType = await this.order.getOrderType(
          parseInt(request.params.numberOfTracks),
          this.utils.parseBoolean(request.params.digital)
        );
        if (orderType) {
          return {
            success: true,
            data: {
              id: orderType.id,
              amount: orderType.amountWithMargin,
              description: orderType.description,
              maxCards: orderType.maxCards,
              discountPercentage: orderType.discountPercentage,
              pricePerCard: orderType.pricePerCard,
              available:
                orderType.digital ||
                (await this.utils.isTrustedIp(request.clientIp)), // SHould be true once we have the physical cards
            },
          };
        } else {
          return { success: false, error: 'Order type not found' };
        }
      }
    );

    this.fastify.get('/ordertypes', async (request: any, _reply) => {
      const orderTypes = await this.order.getOrderTypes();
      if (orderTypes && orderTypes.length > 0) {
        return orderTypes;
      } else {
        return { success: false, error: 'Order type not found' };
      }
    });

    this.fastify.get(
      '/download/:paymentId/:userHash/:playlistId/:type',
      async (request: any, reply) => {
        const pdfFile = await this.data.getPDFFilepath(
          request.clientIp,
          request.params.paymentId,
          request.params.userHash,
          request.params.playlistId,
          request.params.type
        );
        if (pdfFile && pdfFile.filePath) {
          try {
            await fs.access(pdfFile.filePath, fs.constants.R_OK);
            reply.header(
              'Content-Disposition',
              'attachment; filename=' + pdfFile.fileName
            );
            reply.type('application/pdf');
            const fileContent = await fs.readFile(pdfFile.filePath);

            this.logger.log(
              color.blue.bold(
                `User downloaded file: ${color.white.bold(pdfFile.filePath)}`
              )
            );

            reply.send(fileContent);
          } catch (error) {
            reply.code(404).send('PDF not found');
          }
        } else {
          reply.code(404).send('PDF not found');
        }
      }
    );

    this.fastify.post('/order/calculate', async (request: any, _reply) => {
      try {
        const result = await this.order.calculateOrder(request.body);
        return result;
      } catch (e) {
        return { success: false };
      }
    });

    this.fastify.get('/cache', async (request: any, _reply) => {
      console.log(222, request.clientIp);

      if (
        process.env['ENVIRONMENT'] == 'development' ||
        this.utils.isTrustedIp(request.clientIp)
      ) {
        await this.cache.flush();
        await this.order.updateFeaturedPlaylists();
        await this.cache.flush();
        return { success: true };
      } else {
        return { success: false };
      }
    });

    this.fastify.post('/printapi/webhook', async (request: any, _reply) => {
      await this.order.processPrintApiWebhook(request.body.orderId);
      return { success: true };
    });

    this.fastify.get('/upload_contacts', async (request: any, _reply) => {
      const result = await this.mail.uploadContacts();
      return { success: true };
    });

    this.fastify.post('/newsletter_subscribe', async (request: any, reply) => {
      const { email, captchaToken } = request.body;
      if (!email || !this.utils.isValidEmail(email)) {
        reply
          .status(400)
          .send({ success: false, error: 'Invalid email address' });
        return;
      }

      const result = await this.mail.subscribeToNewsletter(email, captchaToken);
      return { success: result };
    });

    this.fastify.get('/unsubscribe/:hash', async (request: any, reply) => {
      const result = await this.mail.unsubscribe(request.params.hash);
      if (result) {
        reply.send({ success: true, message: 'Successfully unsubscribed' });
      } else {
        reply
          .status(400)
          .send({ success: false, message: 'Invalid unsubscribe link' });
      }
    });

    this.fastify.get('/unsent_reviews', async (request: any, _reply) => {
      return await this.review.processReviewEmails();
    });

    this.fastify.get(
      '/usersuggestions/:paymentId/:userHash/:playlistId',
      async (request: any, reply) => {
        const suggestions = await this.suggestion.getUserSuggestions(
          request.params.paymentId,
          request.params.userHash,
          request.params.playlistId
        );
        return { success: true, data: suggestions };
      }
    );

    this.fastify.post(
      '/usersuggestions/:paymentId/:userHash/:playlistId',
      async (request: any, reply) => {
        const {
          trackId,
          name,
          artist,
          year,
          extraNameAttribute,
          extraArtistAttribute,
        } = request.body;

        if (!trackId || !name || !artist || !year) {
          reply
            .status(400)
            .send({ success: false, error: 'Missing required fields' });
          return;
        }

        const success = await this.suggestion.saveUserSuggestion(
          request.params.paymentId,
          request.params.userHash,
          request.params.playlistId,
          trackId,
          {
            name,
            artist,
            year,
            extraNameAttribute,
            extraArtistAttribute,
          }
        );

        return { success };
      }
    );

    this.fastify.post(
      '/usersuggestions/:paymentId/:userHash/:playlistId/submit',
      async (request: any, reply) => {
        const success = await this.suggestion.submitUserSuggestions(
          request.params.paymentId,
          request.params.userHash,
          request.params.playlistId,
          request.clientIp
        );
        return { success };
      }
    );

    this.fastify.post(
      '/usersuggestions/:paymentId/:userHash/:playlistId/extend',
      async (request: any, reply) => {
        const success = await this.suggestion.extendPrinterDeadline(
          request.params.paymentId,
          request.params.userHash,
          request.params.playlistId
        );
        return { success };
      }
    );

    this.fastify.delete(
      '/usersuggestions/:paymentId/:userHash/:playlistId/:trackId',
      async (request: any, reply) => {
        const success = await this.suggestion.deleteUserSuggestion(
          request.params.paymentId,
          request.params.userHash,
          request.params.playlistId,
          parseInt(request.params.trackId)
        );
        return { success };
      }
    );

    this.fastify.post('/create_order', async (request: any, _reply) => {
<<<<<<< HEAD
      return this.generator.sendToPrinter(request.body.paymentId);
=======
      return await this.generator.sendToPrinter(
        request.body.paymentId,
        request.clientIp
      );
>>>>>>> d24b0bff
    });

    if (process.env['ENVIRONMENT'] == 'development') {
      this.fastify.post('/push', async (request: any, reply: any) => {
        const { token, title, message } = request.body;
        await this.push.sendPushNotification(token, title, message);
        reply.send({ success: true });
      });

      this.fastify.post('/qrtest', async (request: any, _reply) => {
        const result = await this.qr.generateQR(
          `${request.body.url}`,
          `/mnt/efs/qrsong/${request.body.filename}`
        );
        return { success: true };
      });

      this.fastify.get('/testorder', async (request: any, _reply) => {
        await this.order.testOrder();
        return { success: true };
      });

      this.fastify.get('/fix_years', async (request: any, _reply) => {
        await this.data.fixYears();
        return { success: true };
      });

      this.fastify.get('/generate/:paymentId', async (request: any, _reply) => {
        await this.generator.generate(
          request.params.paymentId,
          request.clientIp,
          '',
          this.mollie
        );
        return { success: true };
      });

      this.fastify.get('/mail/:paymentId', async (request: any, _reply) => {
        const payment = await this.mollie.getPayment(request.params.paymentId);
        const playlist = await this.data.getPlaylist(
          payment.playlist.playlistId
        );
        await this.mail.sendEmail(
          'digital',
          payment,
          playlist,
          payment.filename,
          payment.filenameDigital
        );
        return { success: true };
      });

      this.fastify.get('/release/:query', async (request: any, _reply) => {
        const year = await this.openai.ask(request.params.query);
        return { success: true, year };
      });

      this.fastify.get(
        '/yearv2/:id/:isrc/:artist/:title/:spotifyReleaseYear',
        async (request: any, _reply) => {
          const result = await this.music.getReleaseDate(
            parseInt(request.params.id),
            request.params.isrc,
            request.params.artist,
            request.params.title,
            parseInt(request.params.spotifyReleaseYear)
          );
          return { success: true, data: result };
        }
      );
    }

    this.fastify.get(
      '/discount/voucher/:type/:code/:paymentId',
      async (request: any, reply: any) => {
        const { type, code, paymentId } = request.params;
        const discount = await this.discount.getDiscountDetails(code);
        const payment = await this.mollie.getPayment(paymentId);
        if (discount) {
          try {
            const translations = await this.translation.getTranslationsByPrefix(
              payment.locale,
              'voucher'
            );
            await reply.view(`voucher_${type}.ejs`, {
              discount,
              translations,
            });
          } catch (error) {
            reply.status(500).send({ error: 'Internal Server Error' });
          }
        } else {
          reply.status(404).send({ error: 'Code not found' });
        }
      }
    );
  }
}

export default Server;<|MERGE_RESOLUTION|>--- conflicted
+++ resolved
@@ -998,14 +998,10 @@
     );
 
     this.fastify.post('/create_order', async (request: any, _reply) => {
-<<<<<<< HEAD
-      return this.generator.sendToPrinter(request.body.paymentId);
-=======
       return await this.generator.sendToPrinter(
         request.body.paymentId,
         request.clientIp
       );
->>>>>>> d24b0bff
     });
 
     if (process.env['ENVIRONMENT'] == 'development') {
